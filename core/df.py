--- conflicted
+++ resolved
@@ -1,7 +1,7 @@
 import aiohttp
 import asyncio
 from datetime import datetime, timedelta, date
-import orjson as json
+import json
 from pathlib import Path
 from utils.logger import bot_logger
 from utils.db import DatabaseManager, with_database, DatabaseError
@@ -205,14 +205,11 @@
             if not season:
                 raise Exception("无法获取当前赛季")
                 
-<<<<<<< HEAD
-=======
             # 获取所有玩家数据
             all_data_generator = season.get_all_players()
             if not all_data_generator:
                 raise Exception("未获取到玩家数据")
                 
->>>>>>> 091c1c66
             # 准备更新操作
             update_time = datetime.now()
             operations = []
@@ -220,11 +217,7 @@
             
             # 只保存第500名和第10000名的数据
             target_ranks = {500, 10000}
-<<<<<<< HEAD
-            async for player_data in season.get_all_players():
-=======
             async for player_data in all_data_generator:
->>>>>>> 091c1c66
                 rank = player_data.get('rank')
                 if rank in target_ranks:
                     # 准备数据库更新
